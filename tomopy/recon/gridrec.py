# -*- coding: utf-8 -*-
"""
Module for wrapper to gridrec. 
"""
# -*- coding: utf-8 -*-
import numpy as np
import ctypes
import os
import multiprocessing as mp


# Get the shared library for gridrec.
libpath = os.path.abspath(os.path.join(os.path.dirname(__file__), '..', 'lib/libgridrec.so'))
libgridrec = ctypes.CDLL(libpath)


class GridrecCStruct(ctypes.Structure):
    """
    The input structure for the C extension library.
    """
    _fields_ = [("numPixels", ctypes.c_int),
                ("numProjections", ctypes.c_int),
                ("numSlices", ctypes.c_int),
                ("sinoScale", ctypes.c_float),
                ("reconScale", ctypes.c_float),
                ("paddedSinogramWidth", ctypes.c_int),
                ("airPixels", ctypes.c_int),
                ("ringWidth", ctypes.c_int),
                ("fluorescence", ctypes.c_int),
                ("reconMethod", ctypes.c_int),
                ("reconMethodTomoRecon", ctypes.c_int),
                ("reconMethodGridrec", ctypes.c_int),
                ("reconMethodBackproject", ctypes.c_int),
                ("numThreads", ctypes.c_int),
                ("slicesPerChunk", ctypes.c_int),
                ("debug", ctypes.c_int),
                ("debugFileName", ctypes.c_byte*256),
                ("geom", ctypes.c_int),
                ("pswfParam", ctypes.c_float),
                ("sampl", ctypes.c_float),
                ("MaxPixSiz", ctypes.c_float),
                ("ROI", ctypes.c_float),
                ("X0", ctypes.c_float),
                ("Y0", ctypes.c_float),
                ("ltbl", ctypes.c_int),
                ("fname", ctypes.c_byte*16),
                ("BP_Method", ctypes.c_int),
                ("BP_MethodRiemann", ctypes.c_int),
                ("BP_MethodRadon", ctypes.c_int),
                ("BP_filterName", ctypes.c_byte*16),
                ("BP_filterSize", ctypes.c_int),
                ("RiemannInterpolation", ctypes.c_int),
                ("RiemannInterpolationNone", ctypes.c_int),
                ("RiemannInterpolationBilinear", ctypes.c_int),
                ("RiemannInterpolationCubic", ctypes.c_int),
                ("RadonInterpolation", ctypes.c_int),
                ("RadonInterpolationNone", ctypes.c_int),
                ("RadonInterpolationLinear", ctypes.c_int)]

class Gridrec():
    def __init__(self,
                 data,
                 sinoScale=1e4,
                 reconScale=1,
                 paddedSinogramWidth=None,
                 airPixels=10,
<<<<<<< HEAD
                 ringWidth=10,
=======
                 ringWidth=9,
>>>>>>> 5d5ba63d
                 fluorescence=0,
                 reconMethod=0,
                 reconMethodTomoRecon=0,
                 numThreads=mp.cpu_count(),
                 slicesPerChunk=32,
                 debugFileName='',
                 debug=0,
                 geom=0,
                 pswfParam=6,
                 sampl=1,
                 MaxPixSiz=1,
                 ROI=1,
                 X0=0,
                 Y0=0,
                 ltbl=512,
                 fname='shepp',
                 BP_Method=0,
                 BP_filterName='shepp',
                 BP_filterSize=100,
                 RiemannInterpolation=0,
                 RadonInterpolation=0):
        """ 
        Initialize tomography parameters.

        Parameters
        ----------
        numPixels : scalar
            Number of pixels in sinogram row before padding.

        numProjections : scalar
            Number of angles.

        numSlices : scalar
            Number of slices.

        sinoScale : scalar
            Scale factor to multiply sinogram when airPixels=0.

        reconScale : scalar
            Scale factor to multiple reconstruction.

        paddedSinogramWidth : scalar
            Number of pixels in sinogram after padding. If ``None``, it is
            assumed to be the smallest power of two which is higher than
            ``numPixel``.

        airPixels : scalar
            Number of pixels of air to average at each end of sinogram row.

        ringWidth : scalar
            Number of pixels to smooth by when removing ring artifacts.

        fluorescence : scalar
            0=absorption data, 1=fluorescence.

        reconMethod : scalar
            0=tomoRecon, 1=Gridrec, 2=Backproject.

        numThreads : scalar
            Number of threads.

        slicesPerChunk : scalar
            Number of slices per chunk.

        debug : scalar
            Note: if not 0 there may be some memory leakage problems.

        debugFileName : str

        geom : scalar
            0 if array of angles provided; 1,2 if uniform in half,full circle.

        pswfParam : scalar
            PSWF parameter.

        sampl : scalar
            "Oversampling" ratio.

        MaxPixSiz : scalar
            Max pixel size for reconstruction.

        ROI : scalar
            Region of interest (ROI) relative size.

        X0 : scalar
            (X0,Y0)=Offset of ROI from rotation axis in units of
            center-to-edge distance.

        Y0 : scalar
            (X0,Y0)=Offset of ROI from rotation axis in units of
            center-to-edge distance.

        ltbl : scalar
            No. elements in convolvent lookup tables.

        fname : str {shepp, hann, hamm, ramp}
            Name of filter function.

        BP_Method : scalar
            0=Riemann, 1=Radon.

        BP_filterName : str {none, shepp, hann, hamm, ramp}
            Name of filter function.

        BP_filterSize : scalar
            Length of filter.

        RiemannInterpolation :scalar
            0=none, 1=bilinear, 2=cubic.

        RadonInterpolation : scalar
            0=none, 1=linear.
            
        TODO: Seperate obsolete parameters from arguments.
        """
        self.params = GridrecCStruct()
        self.params.numProjections = data.shape[0]
        self.params.numSlices = data.shape[1]
        self.params.numPixels = data.shape[2]
        self.params.sinoScale = sinoScale
        self.params.reconScale = reconScale
        if paddedSinogramWidth is None:
            paddedSinogramWidth = 0
            powerN = 1
            while (paddedSinogramWidth < data.shape[2]):
                paddedSinogramWidth = 2 ** powerN
                powerN += 1
        self.params.paddedSinogramWidth = paddedSinogramWidth
        self.params.airPixels = airPixels
        self.params.ringWidth = ringWidth
        self.params.fluorescence = fluorescence
        self.params.reconMethod = reconMethod
        self.params.reconMethodTomoRecon = 0
        self.params.reconMethodGridrec = 1
        self.params.reconMethodBackproject = 2
        self.params.numThreads = numThreads
        self.params.slicesPerChunk = slicesPerChunk
        self.params.debug = 0
        for m in range(len(map(ord, debugFileName))):
            self.params.debugFileName[m] = map(ord, debugFileName)[m]
        self.params.geom = geom
        self.params.pswfParam = pswfParam
        self.params.sampl = sampl
        self.params.MaxPixSiz = MaxPixSiz
        self.params.ROI = ROI
        self.params.X0 = X0
        self.params.Y0 = Y0
        self.params.ltbl = ltbl
        for m in range(len(map(ord, fname))):
            self.params.fname[m] = map(ord, fname)[m]
        self.params.BP_Method = BP_Method
        self.params.BP_MethodRiemann = 0
        self.params.BP_MethodRadon = 1
        for m in range(len(map(ord, BP_filterName))):
            self.params.BP_filterName[m] = map(ord, BP_filterName)[m]
        self.params.BP_filterSize = BP_filterSize
        self.params.RiemannInterpolation = RiemannInterpolation
        self.params.RiemannInterpolationNone = 0
        self.params.RiemannInterpolationBilinear = 1
        self.params.RiemannInterpolationCubic = 2
        self.params.RadonInterpolation = RadonInterpolation
        self.params.RadonInterpolationNone = 0
        self.params.RadonInterpolationLinear = 1

    def reconstruct(self, data, center, theta, slice_no=None):
        """
        Performs reconstruction using the tomographic data.
        
        Gridrec uses the interpolation based direct Fourier 
        reconstruction (there are rumors that it was written 
        by written by Bob Marr and Graham Campbell at BNL in 1997). 
        Later on Mark Rivers upgraded it by adding a new Epics based
        multi-thread library on top of Gridrec. Current version
        uses standard Boost libraries for multi-threading.
        
        Parameters
        ----------
        TomoObj : tomopy data object
            Tomopy data object generated by the Dataset() class.
        
        slice_no : int, optional
            If specified reconstructs only the slice defined by ``slice_no``.
        
        Returns
        -------
        out : ndarray
            Assigns reconstructed values in TomoRecon object as ``recon``.
            
        References
        ----------
        - `SPIE Proceedings, Vol 8506, 85060U(2012) \
        <http://dx.doi.org/10.1117/12.930022>`_
        """
        # Change num_slices if slice_no is set.
        num_slices = self.params.numSlices
        if slice_no is not None:
            num_slices = 1
        
        # Convert center to array.
        if np.array(center).size == 1:
            center = np.ones(num_slices) * center
            
        # Construct the reconstruction object.
        libgridrec.reconCreate(ctypes.byref(self.params),
                theta.ctypes.data_as(ctypes.POINTER(ctypes.c_float)))

        # Prepare input variables by converting them to C-types.
        _num_slices = ctypes.c_int(num_slices)
        datain = np.array(data[:, slice_no, :])
        self.data_recon = np.empty((num_slices,
                                    self.params.numPixels,
                                    self.params.numPixels), dtype=np.float32)
                                    
        # Go, go, go.
        libgridrec.reconRun(ctypes.byref(_num_slices),
                center.ctypes.data_as(ctypes.POINTER(ctypes.c_float)),
                datain.ctypes.data_as(ctypes.POINTER(ctypes.c_float)),
                self.data_recon.ctypes.data_as(ctypes.POINTER(ctypes.c_float)))
    
        # Destruct the reconstruction object used by the wrapper.
        libgridrec.reconDelete()
        return self.data_recon<|MERGE_RESOLUTION|>--- conflicted
+++ resolved
@@ -64,11 +64,7 @@
                  reconScale=1,
                  paddedSinogramWidth=None,
                  airPixels=10,
-<<<<<<< HEAD
-                 ringWidth=10,
-=======
-                 ringWidth=9,
->>>>>>> 5d5ba63d
+                 ringWidth=0,
                  fluorescence=0,
                  reconMethod=0,
                  reconMethodTomoRecon=0,
@@ -290,4 +286,4 @@
     
         # Destruct the reconstruction object used by the wrapper.
         libgridrec.reconDelete()
-        return self.data_recon+        return self.data_recon
