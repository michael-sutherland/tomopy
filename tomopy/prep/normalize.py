--- conflicted
+++ resolved
@@ -191,15 +191,9 @@
         Normalized 3D tomographic data.
     """
 
-<<<<<<< HEAD
-    tomo = np.array(tomo, dtype=np.float32)  # dtype.as_float32(tomo)
-    flats = np.array(flats, dtype=np.float32)  # dtype.as_float32(flats)
-    dark = np.array(dark, dtype=np.float32)  # dtype.as_float32(dark)
-=======
     tomo = dtype.as_float32(tomo)
     flats = dtype.as_float32(flats)
     dark = dtype.as_float32(dark)
->>>>>>> 2a7bf8fe
 
     arr = np.zeros_like(tomo)
 
@@ -208,12 +202,9 @@
     num_flats = len(flat_loc)
     total_flats = flats.shape[0]
     total_tomo = tomo.shape[0]
-<<<<<<< HEAD
-    num_per_flat = total_flats//num_flats  # should always be an integer
-=======
+
     num_per_flat = total_flats//num_flats
     tend = 0
->>>>>>> 2a7bf8fe
 
     for m, loc in enumerate(flat_loc):
         fstart = m*num_per_flat
