--- conflicted
+++ resolved
@@ -68,10 +68,7 @@
 __docformat__ = 'restructuredtext en'
 __all__ = ['read_als_832',
            'read_als_832h5',
-<<<<<<< HEAD
            'read_als_832h5_metadata',
-=======
->>>>>>> 2a7bf8fe
            'read_anka_topotomo',
            'read_aps_1id',
            'read_aps_2bm',
@@ -223,13 +220,8 @@
     return tomo, flat, dark
 
 
-<<<<<<< HEAD
-def read_als_832h5(
-     fname, ind_tomo=None, ind_flat=None, ind_dark=None, proj=None, sino=None):
-=======
 def read_als_832h5(fname, ind_tomo=None, ind_flat=None, ind_dark=None,
                    proj=None, sino=None):
->>>>>>> 2a7bf8fe
     """
     Read ALS 8.3.2 hdf5 file with stacked datasets.
 
@@ -312,17 +304,10 @@
     tomo = tio.read_hdf5_stack(dgroup, tomo_name, ind_tomo, slc=(proj, sino))
 
     flat = tio.read_hdf5_stack(dgroup, flat_name, ind_flat, slc=(None, sino),
-<<<<<<< HEAD
-                               flat_loc=group_flat)
-
-    dark = tio.read_hdf5_stack(dgroup, dark_name, ind_dark, slc=(None, sino),
-                               flat_loc=group_dark)
-=======
                                out_ind=group_flat)
 
     dark = tio.read_hdf5_stack(dgroup, dark_name, ind_dark, slc=(None, sino),
                                out_ind=group_dark)
->>>>>>> 2a7bf8fe
 
     group_flat = tio._map_loc(ind_tomo, group_flat)
 
@@ -331,7 +316,6 @@
     return tomo, flat, dark, group_flat
 
 
-<<<<<<< HEAD
 def read_als_832h5_metadata(fname):
     """
     Read metadata in ALS 8.3.2 hdf5 dataset files
@@ -361,8 +345,6 @@
     return fdata, gdata
 
 
-=======
->>>>>>> 2a7bf8fe
 def read_anka_topotomo(
         fname, ind_tomo, ind_flat, ind_dark, proj=None, sino=None):
     """
